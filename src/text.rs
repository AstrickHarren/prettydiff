//! Utils for diff text
use crate::basic;
use crate::format_table;
use ansi_term::{Colour, Style};
use prettytable::{Cell, Row};
use std::fmt;

/// Container for inline text diff result. Can be pretty-printed by Display trait.
#[derive(Debug, PartialEq)]
pub struct InlineChangeset<'a> {
    old: Vec<&'a str>,
    new: Vec<&'a str>,
    separator: &'a str,
    highlight_whitespace: bool,
    insert_style: Style,
    insert_whitespace_style: Style,
    remove_style: Style,
    remove_whitespace_style: Style,
}

impl<'a> InlineChangeset<'a> {
    pub fn new(old: Vec<&'a str>, new: Vec<&'a str>) -> InlineChangeset<'a> {
        InlineChangeset {
            old,
            new,
            separator: "",
            highlight_whitespace: true,
            insert_style: Colour::Green.normal(),
            insert_whitespace_style: Colour::White.on(Colour::Green),
            remove_style: Colour::Red.strikethrough(),
            remove_whitespace_style: Colour::White.on(Colour::Red),
        }
    }
    /// Highlight whitespaces in case of insert/remove?
    pub fn set_highlight_whitespace(mut self, val: bool) -> Self {
        self.highlight_whitespace = val;
        self
    }

    /// Style of inserted text
    pub fn set_insert_style(mut self, val: Style) -> Self {
        self.insert_style = val;
        self
    }

    /// Style of inserted whitespace
    pub fn set_insert_whitespace_style(mut self, val: Style) -> Self {
        self.insert_whitespace_style = val;
        self
    }

    /// Style of removed text
    pub fn set_remove_style(mut self, val: Style) -> Self {
        self.remove_style = val;
        self
    }

    /// Style of removed whitespace
    pub fn set_remove_whitespace_style(mut self, val: Style) -> Self {
        self.remove_whitespace_style = val;
        self
    }

    /// Set output separator
    pub fn set_separator(mut self, val: &'a str) -> Self {
        self.separator = val;
        self
    }

    /// Returns Vec of changes
    pub fn diff(&self) -> Vec<basic::DiffOp<'a, &str>> {
        basic::diff(&self.old, &self.new)
    }

<<<<<<< HEAD
    fn color_whitespace(&self, style: Style, whitespace_style: Style, a: &[&str]) -> String {
        let mut out = a.join(self.separator);
        if self.highlight_whitespace {
            out = out
                .chars()
                .map(|i| {
                    if i.is_whitespace() {
                        whitespace_style.paint(i.to_string()).to_string()
                    } else {
                        style.paint(i.to_string()).to_string()
                    }
                })
                .collect::<Vec<String>>()
                .join("");
        }
        out
    }

    fn remove_color(&self, a: &[&str]) -> String {
        self.color_whitespace(self.remove_style,  self.remove_whitespace_style, a)
=======
    fn apply_style(&self, bg_color: Colour, style: Style, a: &[&str]) -> String {
        a.join(self.separator)
            .chars()
            .map(|i| {
                if i.is_whitespace() && self.highlight_whitespace {
                    Colour::White.on(bg_color).paint(i.to_string()).to_string()
                } else {
                    style.paint(i.to_string()).to_string()
                }
            })
            .collect::<Vec<String>>()
            .join("")
    }

    fn remove_color(&self, a: &[&str]) -> String {
        self.apply_style(Colour::Red, Colour::Red.strikethrough(), a)
>>>>>>> fb1b89d0

    }

    fn insert_color(&self, a: &[&str]) -> String {
<<<<<<< HEAD
        self.color_whitespace(self.insert_style,  self.insert_whitespace_style, a)
=======
        self.apply_style(Colour::Green, Colour::Green.normal(), a)
>>>>>>> fb1b89d0
    }
    /// Returns formatted string with colors
    pub fn format(&self) -> String {
        let diff = self.diff();
        let mut out: Vec<String> = Vec::with_capacity(diff.len());
        for op in diff {
            match op {
                basic::DiffOp::Equal(a) => out.push(a.join(self.separator)),
                basic::DiffOp::Insert(a) => out.push(self.insert_color(a)),
                basic::DiffOp::Remove(a) => out.push(self.remove_color(a)),
                basic::DiffOp::Replace(a, b) => {
                    out.push(self.remove_color(a));
                    out.push(self.insert_color(b));
                }
            }
        }
        out.join(self.separator)
    }
}

impl<'a> fmt::Display for InlineChangeset<'a> {
    fn fmt(&self, formatter: &mut fmt::Formatter) -> fmt::Result {
        write!(formatter, "{}", self.format())
    }
}

pub fn diff_chars<'a>(old: &'a str, new: &'a str) -> InlineChangeset<'a> {
    let old: Vec<&str> = old.split("").filter(|&i| i != "").collect();
    let new: Vec<&str> = new.split("").filter(|&i| i != "").collect();

    InlineChangeset::new(old, new)
}
/// Split string by non-alphanumeric characters keeping delemiters
pub fn split_words(text: &str) -> Vec<&str> {
    let mut result = Vec::new();
    let mut last = 0;
    for (idx, matched) in text.match_indices(|c: char| !c.is_alphanumeric()) {
        if last != idx {
            result.push(&text[last..idx]);
        }
        result.push(matched);
        last = idx + matched.len();
    }
    if last < text.len() {
        result.push(&text[last..]);
    }
    result
}

/// Diff two strings by words (contiguous)
pub fn diff_words<'a>(old: &'a str, new: &'a str) -> InlineChangeset<'a> {
    InlineChangeset::new(split_words(old), split_words(new))
}

fn color_multilines(color: Colour, s: &str) -> String {
    s.split('\n')
        .map(|i| color.paint(i).to_string())
        .collect::<Vec<_>>()
        .join("\n")
}

/// Container for line-by-line text diff result. Can be pretty-printed by Display trait.
#[derive(Debug, PartialEq, Eq)]
pub struct LineChangeset<'a> {
    old: Vec<&'a str>,
    new: Vec<&'a str>,

    names: Option<(&'a str, &'a str)>,
    diff_only: bool,
    show_lines: bool,
    trim_new_lines: bool,
    aling_new_lines: bool,
}

impl<'a> LineChangeset<'a> {
    pub fn new(old: Vec<&'a str>, new: Vec<&'a str>) -> LineChangeset<'a> {
        LineChangeset {
            old,
            new,
            names: None,
            diff_only: false,
            show_lines: true,
            trim_new_lines: true,
            aling_new_lines: false,
        }
    }

    /// Sets names for side-by-side diff
    pub fn names(mut self, old: &'a str, new: &'a str) -> Self {
        self.names = Some((old, new));
        self
    }
    /// Show only differences for side-by-side diff
    pub fn set_diff_only(mut self, val: bool) -> Self {
        self.diff_only = val;
        self
    }
    /// Show lines in side-by-side diff
    pub fn set_show_lines(mut self, val: bool) -> Self {
        self.show_lines = val;
        self
    }
    /// Trim new lines in side-by-side diff
    pub fn set_trim_new_lines(mut self, val: bool) -> Self {
        self.trim_new_lines = val;
        self
    }
    /// Align new lines inside diff
    pub fn set_aling_new_lines(mut self, val: bool) -> Self {
        self.aling_new_lines = val;
        self
    }
    /// Returns Vec of changes
    pub fn diff(&self) -> Vec<basic::DiffOp<'a, &str>> {
        basic::diff(&self.old, &self.new)
    }

    fn prettytable_process(&self, a: &[&str], color: Option<Colour>) -> (String, usize) {
        let mut start = 0;
        let mut stop = a.len();
        if self.trim_new_lines {
            for (index, element) in a.iter().enumerate() {
                if *element != "" {
                    break;
                }
                start = index + 1;
            }
            for (index, element) in a[start..stop].iter().rev().enumerate() {
                if *element != "" {
                    break;
                }
                stop = index;
            }
        }
        let out = &a[start..stop];
        if let Some(color) = color {
            (
                out.iter()
                    .map(|i| color.paint(*i).to_string())
                    .collect::<Vec<String>>()
                    .join("\n")
                    .replace("\t", "    "),
                start,
            )
        } else {
            (out.join("\n").replace("\t", "    "), start)
        }
    }
    fn prettytable_process_replace(
        &self,
        old: &[&str],
        new: &[&str],
    ) -> ((String, String), (usize, usize)) {
        let (old, old_offset) = self.prettytable_process(old, None);
        let (new, new_offset) = self.prettytable_process(new, None);

        let mut old_out = String::new();
        let mut new_out = String::new();

        for op in diff_words(&old, &new).diff() {
            match op {
                basic::DiffOp::Equal(a) => {
                    old_out.push_str(&a.join(""));
                    new_out.push_str(&a.join(""));
                }
                basic::DiffOp::Insert(a) => {
                    new_out.push_str(&color_multilines(Colour::Green, &a.join("")));
                }
                basic::DiffOp::Remove(a) => {
                    old_out.push_str(&color_multilines(Colour::Red, &a.join("")));
                }
                basic::DiffOp::Replace(a, b) => {
                    old_out.push_str(&color_multilines(Colour::Red, &a.join("")));
                    new_out.push_str(&color_multilines(Colour::Green, &b.join("")));
                }
            }
        }

        ((old_out, new_out), (old_offset, new_offset))
    }
    /// Prints side-by-side diff in table
    pub fn prettytable(&self) {
        let mut table = format_table::new();
        if let Some((old, new)) = &self.names {
            let mut header = vec![];
            if self.show_lines {
                header.push(Cell::new(""));
            }
            header.push(Cell::new(&Colour::Cyan.paint(old.to_string()).to_string()));
            if self.show_lines {
                header.push(Cell::new(""));
            }
            header.push(Cell::new(&Colour::Cyan.paint(new.to_string()).to_string()));
            table.set_titles(Row::new(header));
        }
        let mut old_lines = 1;
        let mut new_lines = 1;
        let mut out: Vec<(usize, String, usize, String)> = Vec::new();
        for op in &self.diff() {
            match op {
                basic::DiffOp::Equal(a) => {
                    let (old, offset) = self.prettytable_process(a, None);
                    if !self.diff_only {
                        out.push((old_lines + offset, old.clone(), new_lines + offset, old));
                    }
                    old_lines += a.len();
                    new_lines += a.len();
                }
                basic::DiffOp::Insert(a) => {
                    let (new, offset) = self.prettytable_process(a, Some(Colour::Green));
                    out.push((old_lines, "".to_string(), new_lines + offset, new));
                    new_lines += a.len();
                }
                basic::DiffOp::Remove(a) => {
                    let (old, offset) = self.prettytable_process(a, Some(Colour::Red));
                    out.push((old_lines + offset, old, new_lines, "".to_string()));
                    old_lines += a.len();
                }
                basic::DiffOp::Replace(a, b) => {
                    let ((old, new), (old_offset, new_offset)) =
                        self.prettytable_process_replace(a, b);
                    out.push((old_lines + old_offset, old, new_lines + new_offset, new));
                    old_lines += a.len();
                    new_lines += b.len();
                }
            };
        }
        for (old_lines, old, new_lines, new) in out {
            if self.trim_new_lines && old.trim() == "" && new.trim() == "" {
                continue;
            }
            if self.show_lines {
                table.add_row(row![old_lines, old, new_lines, new]);
            } else {
                table.add_row(row![old, new]);
            }
        }
        table.printstd();
    }

    fn remove_color(&self, a: &[&str]) -> String {
        Colour::Red.strikethrough().paint(a.join("\n")).to_string()
    }

    fn insert_color(&self, a: &[&str]) -> String {
        Colour::Green.paint(a.join("\n")).to_string()
    }

    pub fn format(&self) -> String {
        let diff = self.diff();
        let mut out: Vec<String> = Vec::with_capacity(diff.len());
        for op in diff {
            match op {
                basic::DiffOp::Equal(a) => out.push(a.join("\n")),
                basic::DiffOp::Insert(a) => out.push(self.insert_color(a)),
                basic::DiffOp::Remove(a) => out.push(self.remove_color(a)),
                basic::DiffOp::Replace(a, b) => {
                    out.push(self.remove_color(a));
                    out.push(self.insert_color(b));
                }
            }
        }
        out.join("\n")
    }
}

impl<'a> fmt::Display for LineChangeset<'a> {
    fn fmt(&self, formatter: &mut fmt::Formatter) -> fmt::Result {
        write!(formatter, "{}", self.format())
    }
}

pub fn diff_lines<'a>(old: &'a str, new: &'a str) -> LineChangeset<'a> {
    let old: Vec<&str> = old.lines().collect();
    let new: Vec<&str> = new.lines().collect();

    LineChangeset::new(old, new)
}

#[test]
fn test_basic() {
    println!("diff_chars: {}", diff_chars("abefcd", "zadqwc"));
    println!(
        "diff_chars: {}",
        diff_chars(
            "The quick brown fox jumps over the lazy dog",
            "The quick brown dog leaps over the lazy cat"
        )
    );
    println!(
        "diff_chars: {}",
        diff_chars(
            "The red brown fox jumped over the rolling log",
            "The brown spotted fox leaped over the rolling log"
        )
    );
    println!(
        "diff_chars: {}",
        diff_chars(
            "The red    brown fox jumped over the rolling log",
            "The brown spotted fox leaped over the rolling log"
        )
        .set_highlight_whitespace(true)
    );
    println!(
        "diff_words: {}",
        diff_words(
            "The red brown fox jumped over the rolling log",
            "The brown spotted fox leaped over the rolling log"
        )
    );
    println!(
        "diff_words: {}",
        diff_words(
            "The quick brown fox jumps over the lazy dog",
            "The quick, brown dog leaps over the lazy cat"
        )
    );
}

#[test]
fn test_split_words() {
    assert_eq!(split_words("Hello World"), ["Hello", " ", "World"]);
    assert_eq!(split_words("Hello😋World"), ["Hello", "😋", "World"]);
    assert_eq!(
        split_words("The red brown fox\tjumped, over the rolling log"),
        [
            "The", " ", "red", " ", "brown", " ", "fox", "\t", "jumped", ",", " ", "over", " ",
            "the", " ", "rolling", " ", "log"
        ]
    );
}

#[test]
fn test_diff_lines() {
    let code1_a = r#"
void func1() {
    x += 1
}

void func2() {
    x += 2
}
    "#;
    let code1_b = r#"
void func1(a: u32) {
    x += 1
}

void functhreehalves() {
    x += 1.5
}

void func2() {
    x += 2
}

void func3(){}
"#;
    println!("diff_lines:");
    println!("{}", diff_lines(code1_a, code1_b));
    println!("====");
    diff_lines(code1_a, code1_b)
        .names("left", "right")
        .set_aling_new_lines(true)
        .prettytable();

}

#[test]
fn test_diff_words_issue_1() {
    let d1 = diff_words(
        "und meine Unschuld beweisen!",
        "und ich werde meine Unschuld beweisen!"
    );
    println!("diff_words: {} {:?}", d1, d1.diff());
    let d2 = diff_words(
        "Campaignings aus dem Ausland gegen meine Person ausfindig",
        "Campaignings ausfindig"
    );
    println!("diff_words: {} {:?}", d2, d2.diff());
    let d3 = diff_words(
        "des kriminellen Videos",
        "des kriminell erstellten Videos"
    );
    println!("diff_words: {} {:?}", d3, d3.diff());
}<|MERGE_RESOLUTION|>--- conflicted
+++ resolved
@@ -72,34 +72,13 @@
         basic::diff(&self.old, &self.new)
     }
 
-<<<<<<< HEAD
-    fn color_whitespace(&self, style: Style, whitespace_style: Style, a: &[&str]) -> String {
-        let mut out = a.join(self.separator);
-        if self.highlight_whitespace {
-            out = out
-                .chars()
-                .map(|i| {
-                    if i.is_whitespace() {
-                        whitespace_style.paint(i.to_string()).to_string()
-                    } else {
-                        style.paint(i.to_string()).to_string()
-                    }
-                })
-                .collect::<Vec<String>>()
-                .join("");
-        }
-        out
-    }
-
-    fn remove_color(&self, a: &[&str]) -> String {
-        self.color_whitespace(self.remove_style,  self.remove_whitespace_style, a)
-=======
-    fn apply_style(&self, bg_color: Colour, style: Style, a: &[&str]) -> String {
+
+    fn apply_style(&self, style: Style, whitespace_style: Style, a: &[&str]) -> String {
         a.join(self.separator)
             .chars()
             .map(|i| {
                 if i.is_whitespace() && self.highlight_whitespace {
-                    Colour::White.on(bg_color).paint(i.to_string()).to_string()
+                        whitespace_style.paint(i.to_string()).to_string()
                 } else {
                     style.paint(i.to_string()).to_string()
                 }
@@ -109,17 +88,11 @@
     }
 
     fn remove_color(&self, a: &[&str]) -> String {
-        self.apply_style(Colour::Red, Colour::Red.strikethrough(), a)
->>>>>>> fb1b89d0
-
+        self.apply_style(self.remove_style, self.remove_whitespace_style, a)
     }
 
     fn insert_color(&self, a: &[&str]) -> String {
-<<<<<<< HEAD
-        self.color_whitespace(self.insert_style,  self.insert_whitespace_style, a)
-=======
-        self.apply_style(Colour::Green, Colour::Green.normal(), a)
->>>>>>> fb1b89d0
+        self.apply_style(self.insert_style, self.insert_whitespace_style, a)
     }
     /// Returns formatted string with colors
     pub fn format(&self) -> String {
